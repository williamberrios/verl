--- conflicted
+++ resolved
@@ -19,17 +19,14 @@
 import ray
 from typing import Dict, Any, Optional, Callable
 from verl import DataProto
-<<<<<<< HEAD
 from verl.third_party.glmv5.reward import compute_rewards as compute_glmv5_rewards
 from enum import Enum
 import json
 class RewardFunction(str, Enum):
     GLM = "glmv5"
     CUSTOM = "custom"
-=======
 from verl.utils.reward_score import default_compute_score
 
->>>>>>> 6e0e860f
 
 def get_custom_reward_fn(config):
     import importlib.util
@@ -109,7 +106,6 @@
         reward_manager_cls = DAPORewardManager
     else:
         raise NotImplementedError
-<<<<<<< HEAD
     custom_reward_fn_dict = config.get("custom_reward_function") or {}
     if custom_reward_fn_dict:
         if custom_reward_fn_dict.get("class_reward_fn") == RewardFunction.GLM:
@@ -122,26 +118,10 @@
     else:
         compute_score = get_custom_reward_fn(config)
     print("compute_score", compute_score)
-=======
-
-    compute_score = get_custom_reward_fn(config)
-    final_compute_score = compute_score
-
-    if compute_score is None:
-        sandbox_config = config.reward_model.get("sandbox_fusion")
-        sandbox_url = sandbox_config.get("url") if sandbox_config else None
-        if sandbox_url:
-            sandbox_manager = multiprocessing.Manager()
-            _concurrent_semaphore = sandbox_manager.Semaphore(sandbox_config.get("max_concurrent", 64))
-            final_compute_score = partial(default_compute_score, sandbox_fusion_url=sandbox_url, concurrent_semaphore=_concurrent_semaphore)
-        else:
-            final_compute_score = default_compute_score
-
->>>>>>> 6e0e860f
     return reward_manager_cls(
         tokenizer=tokenizer,
         num_examine=num_examine,
-        compute_score=final_compute_score,
+        compute_score=compute_score,
         reward_fn_key=config.data.reward_fn_key,
         **reward_kwargs,
     )
