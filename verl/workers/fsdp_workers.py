# Copyright 2024 Bytedance Ltd. and/or its affiliates
#
# Licensed under the Apache License, Version 2.0 (the "License");
# you may not use this file except in compliance with the License.
# You may obtain a copy of the License at
#
#     http://www.apache.org/licenses/LICENSE-2.0
#
# Unless required by applicable law or agreed to in writing, software
# distributed under the License is distributed on an "AS IS" BASIS,
# WITHOUT WARRANTIES OR CONDITIONS OF ANY KIND, either express or implied.
# See the License for the specific language governing permissions and
# limitations under the License.
"""
The main entry point to run the PPO algorithm
"""

import logging
import os
import warnings
from typing import Union

import psutil
import torch
import torch.distributed
from codetiming import Timer
from omegaconf import DictConfig, open_dict
from torch.distributed.device_mesh import init_device_mesh

import verl.utils.torch_functional as verl_F
from verl.utils.py_functional import convert_to_regular_types
from verl import DataProto
from verl.models.transformers.monkey_patch import apply_monkey_patch
from verl.single_controller.base import Worker
from verl.single_controller.base.decorator import Dispatch, register
from verl.utils import hf_processor, hf_tokenizer
from verl.utils.activation_offload import enable_activation_offloading
from verl.utils.checkpoint.fsdp_checkpoint_manager import FSDPCheckpointManager
from verl.utils.debug import log_gpu_memory_usage
from verl.utils.flops_counter import FlopsCounter
from verl.utils.fs import copy_to_local
from verl.utils.fsdp_utils import (
    CPUOffloadPolicy,
    MixedPrecisionPolicy,
    apply_fsdp2,
    fsdp2_load_full_state_dict,
    fsdp_version,
    get_fsdp_wrap_policy,
    get_init_weight_context_manager,
    init_fn,
    load_fsdp_model_to_gpu,
    load_fsdp_optimizer,
    offload_fsdp_model_to_cpu,
    offload_fsdp_optimizer,
    layered_summon_lora_params,
)
from verl.utils.import_utils import import_external_libs
from verl.utils.model import compute_position_id_with_mask
from verl.workers.sharding_manager.fsdp_ulysses import FSDPUlyssesShardingManager
from verl.utils.device import get_device_name, get_torch_device, is_cuda_available, is_npu_available


from peft import LoraConfig, TaskType, get_peft_model
from codetiming import Timer

import torch.distributed as dist
from torch.distributed.fsdp import FullyShardedDataParallel as FSDP
from peft import PeftModel
from safetensors.torch import save_file
from dataclasses import asdict
import json


logger = logging.getLogger(__file__)
logger.setLevel(os.getenv("VERL_LOGGING_LEVEL", "WARN"))

device_name = get_device_name()


def create_device_mesh(world_size, fsdp_size):
    if fsdp_size < 0 or fsdp_size >= world_size:
        device_mesh = init_device_mesh(device_name, mesh_shape=(world_size,), mesh_dim_names=["fsdp"])
    else:
        device_mesh = init_device_mesh(device_name, mesh_shape=(world_size // fsdp_size, fsdp_size), mesh_dim_names=["ddp", "fsdp"])
    return device_mesh


def get_sharding_strategy(device_mesh):
    from torch.distributed.fsdp import ShardingStrategy

    if device_mesh.ndim == 1:
        sharding_strategy = ShardingStrategy.FULL_SHARD
    elif device_mesh.ndim == 2:
        sharding_strategy = ShardingStrategy.HYBRID_SHARD
    else:
        raise NotImplementedError(f"Get device mesh ndim={device_mesh.ndim}, but only support 1 or 2")
    return sharding_strategy


class ActorRolloutRefWorker(Worker):
    """
    This worker can be instantiated as a standalone actor or a standalone rollout or a standalone reference policy
    or a hybrid engine based on the config.rollout
    """

    def __init__(self, config: DictConfig, role: str):
        super().__init__()
        self.config = config
        import torch.distributed

        if not torch.distributed.is_initialized():
            rank = int(os.environ.get("RANK", 0))
            world_size = int(os.environ.get("WORLD_SIZE", 1))
            torch.distributed.init_process_group(backend="cpu:gloo,cuda:nccl" if is_cuda_available else "cpu:gloo,npu:hccl", rank=rank, world_size=world_size)

        # build device mesh for FSDP
        world_size = torch.distributed.get_world_size()
        # TODO(sgm): support FSDP hybrid shard for larger model
        self.device_mesh = create_device_mesh(world_size=world_size, fsdp_size=self.config.actor.fsdp_config.fsdp_size)

        # build device mesh for Ulysses Sequence Parallel
        self.ulysses_device_mesh = None
        self.ulysses_sequence_parallel_size = self.config.actor.get("ulysses_sequence_parallel_size", 1)
        dp = world_size // self.ulysses_sequence_parallel_size
        if self.ulysses_sequence_parallel_size > 1:
            self.ulysses_device_mesh = init_device_mesh(device_name, mesh_shape=(dp, self.ulysses_sequence_parallel_size), mesh_dim_names=["dp", "sp"])

        self.ulysses_sharding_manager = FSDPUlyssesShardingManager(self.ulysses_device_mesh)
        self._lora_rank = self.config.model.get('lora_rank', 0)
        self._is_lora = self._lora_rank > 0

        self.role = role
        assert self.role in ["actor", "rollout", "ref", "actor_rollout", "actor_rollout_ref"]

        self._is_actor = self.role in ["actor", "actor_rollout", "actor_rollout_ref"]
        self._is_rollout = self.role in ["rollout", "actor_rollout", "actor_rollout_ref"]
        self._is_ref = self.role in ["ref", "actor_rollout_ref"]

        self._is_offload_param = False
        self._is_offload_optimizer = False
        if self._is_actor:
            self._is_offload_param = self.config.actor.fsdp_config.get("param_offload", False)
            self._is_offload_optimizer = self.config.actor.fsdp_config.get("optimizer_offload", False)
        elif self._is_ref:
            # TODO: it seems that manual offload is slowly than FSDP offload
            self._is_offload_param = self.config.ref.fsdp_config.get("param_offload", False)

        # normalize config
        if self._is_actor:
            self.config.actor.ppo_mini_batch_size *= self.config.rollout.n
            self.config.actor.ppo_mini_batch_size //= self.device_mesh.size() // self.ulysses_sequence_parallel_size
            assert self.config.actor.ppo_mini_batch_size > 0, f"ppo_mini_batch_size {self.config.actor.ppo_mini_batch_size} should be larger than 0 after normalization"
            # micro bsz
            if self.config.actor.ppo_micro_batch_size is not None:
                self.config.actor.ppo_micro_batch_size //= self.device_mesh.size() // self.ulysses_sequence_parallel_size
                self.config.actor.ppo_micro_batch_size_per_gpu = self.config.actor.ppo_micro_batch_size

            if self.config.actor.ppo_micro_batch_size_per_gpu is not None:
                assert self.config.actor.ppo_mini_batch_size % self.config.actor.ppo_micro_batch_size_per_gpu == 0, f"normalized ppo_mini_batch_size {self.config.actor.ppo_mini_batch_size} should be divisible by ppo_micro_batch_size_per_gpu {self.config.actor.ppo_micro_batch_size_per_gpu}"
                assert self.config.actor.ppo_mini_batch_size // self.config.actor.ppo_micro_batch_size_per_gpu > 0, f"normalized ppo_mini_batch_size {self.config.actor.ppo_mini_batch_size} should be larger than ppo_micro_batch_size_per_gpu {self.config.actor.ppo_micro_batch_size_per_gpu}"

        # normalize rollout config
        if self._is_rollout and self.config.rollout.log_prob_micro_batch_size is not None:
            self.config.rollout.log_prob_micro_batch_size //= self.device_mesh.size() // self.ulysses_sequence_parallel_size
            self.config.rollout.log_prob_micro_batch_size_per_gpu = self.config.rollout.log_prob_micro_batch_size
        # normalize ref config
        if self._is_ref and self.config.ref.log_prob_micro_batch_size is not None:
            self.config.ref.log_prob_micro_batch_size //= self.device_mesh.size() // self.ulysses_sequence_parallel_size
            self.config.ref.log_prob_micro_batch_size_per_gpu = self.config.ref.log_prob_micro_batch_size

    def _build_model_optimizer(
        self,
        model_path,
        fsdp_config,
        optim_config,
        override_model_config,
        use_remove_padding=False,
        use_fused_kernels=False,
        enable_gradient_checkpointing=False,
        trust_remote_code=False,
        use_liger=False,
        attn_implementation="flash_attention_2",
        role="actor",
        enable_activation_offload=False,
    ):
        from torch import optim
        from torch.distributed.fsdp import CPUOffload, MixedPrecision
        from torch.distributed.fsdp import FullyShardedDataParallel as FSDP
        from transformers import AutoConfig, AutoModelForCausalLM, AutoModelForVision2Seq

        from verl.utils.model import get_generation_config, print_model_size, update_model_config
        from verl.utils.torch_dtypes import PrecisionType
        # number of threads for it per process
        from multiprocessing import cpu_count
        torch.set_num_threads(cpu_count() // 8)

        assert role in ["actor", "ref"]

        log_gpu_memory_usage(f"Before init {role} from HF AutoModel", logger=logger)
        local_path = model_path

        # note that we have to create model in fp32. Otherwise, the optimizer is in bf16, which is incorrect
        # TODO(zhangchi.usc1992): 1. support create from random initialized model. 2. Support init with FSDP directly
        self.tokenizer = hf_tokenizer(local_path, trust_remote_code=trust_remote_code)
        self.processor = hf_processor(local_path, trust_remote_code=trust_remote_code)

        torch_dtype = fsdp_config.get("model_dtype", None)
        if torch_dtype is None:
            torch_dtype = torch.float32 if self._is_actor else torch.bfloat16
        else:
            torch_dtype = PrecisionType.to_dtype(torch_dtype)

        # override model kwargs
        actor_model_config = AutoConfig.from_pretrained(local_path, trust_remote_code=trust_remote_code, attn_implementation="flash_attention_2")
                
        # patch for kimi-vl
        if getattr(actor_model_config, "model_type", None) == "kimi_vl":
            actor_model_config.text_config.topk_method = "greedy"

        self.generation_config = get_generation_config(local_path, trust_remote_code=trust_remote_code)

        override_config_kwargs = {
            "bos_token_id": self.tokenizer.bos_token_id,
            "eos_token_id": self.tokenizer.eos_token_id,
            "pad_token_id": self.tokenizer.pad_token_id,
        }
        override_config_kwargs.update(override_model_config)
        update_model_config(actor_model_config, override_config_kwargs=override_config_kwargs)
        if self.rank == 0:
            print(f"Model config after override: {actor_model_config}")

        # NOTE(fix me): tie_word_embedding causes meta_tensor init to hang
        init_context = get_init_weight_context_manager(use_meta_tensor=not actor_model_config.tie_word_embeddings, mesh=self.device_mesh)

        with init_context(), warnings.catch_warnings():
            warnings.simplefilter("ignore")
            if type(actor_model_config) in AutoModelForVision2Seq._model_mapping.keys():
                actor_module_class = AutoModelForVision2Seq
            else:
                actor_module_class = AutoModelForCausalLM
            print("actor_module_class", actor_module_class)
            print(f"use_remove_padding: {use_remove_padding}")
            if attn_implementation == "sdpa":
                if use_remove_padding:
                    print("INFO: Using sdpa attn implementation with use_remove_padding=True. Apparently supported by verl for sequence packing: https://github.com/volcengine/verl/blob/366d29c0844f83fa570ca35bfdd0bc09268cf481/verl/workers/actor/dp_actor.py#L141")
                else:
                    print("INFO: Using sdpa attn implementation with use_remove_padding=False")
            actor_module = actor_module_class.from_pretrained(
                pretrained_model_name_or_path=local_path,
                torch_dtype=torch_dtype,
                config=actor_model_config,
<<<<<<< HEAD
                attn_implementation=attn_implementation,
=======
>>>>>>> 6e0e860f
                trust_remote_code=trust_remote_code,
            )
            # TODO: Verify that this speed up FSDP loading of models
            # pin memory to speed up loading to GPU during FSDP wrap
            for param in actor_module.parameters():
                if param.device.type == 'cpu':
                    param.data = param.data.pin_memory()

            # Apply Liger kernel to the model if use_liger is set to True
            if use_liger:
                from liger_kernel.transformers.monkey_patch import _apply_liger_kernel_to_instance

                _apply_liger_kernel_to_instance(model=actor_module)

            apply_monkey_patch(
                model=actor_module,
                use_remove_padding=use_remove_padding,
                ulysses_sp_size=self.ulysses_sequence_parallel_size,
                use_fused_kernels=use_fused_kernels,
            )

            # some parameters may not in torch_dtype. TODO(zhangchi.usc1992) remove this after we switch to fsdp2
            actor_module.to(torch_dtype)

            if enable_gradient_checkpointing:
                actor_module.gradient_checkpointing_enable(gradient_checkpointing_kwargs={"use_reentrant": False})
            if self._is_lora:
                print("Applying LoRA to actor module")
                actor_module.enable_input_require_grads()
                # Convert config to regular Python types before creating PEFT model
                lora_config = {
                    'task_type': TaskType.CAUSAL_LM,
                    'r': self.config.model.lora_rank,
                    'lora_alpha': self.config.model.lora_alpha,
                    'target_modules': convert_to_regular_types(self.config.model.target_modules),
                    'bias': "none"
                }
                actor_module = get_peft_model(actor_module, LoraConfig(**lora_config))
        torch.distributed.barrier()

        if self.rank == 0:
            print_model_size(actor_module)
        # TODO: Adding twice to print in the console
        log_gpu_memory_usage(f"After init {role} from HF AutoModel", logger=None)
        log_gpu_memory_usage(f"After init {role} from HF AutoModel", logger=logger)

        # We wrap FSDP for rollout as well
        mixed_precision_config = fsdp_config.get("mixed_precision", None)
        if mixed_precision_config is not None:
            param_dtype = PrecisionType.to_dtype(mixed_precision_config.get("param_dtype", "bf16"))
            reduce_dtype = PrecisionType.to_dtype(mixed_precision_config.get("reduce_dtype", "fp32"))
            buffer_dtype = PrecisionType.to_dtype(mixed_precision_config.get("buffer_dtype", "fp32"))
        else:
            param_dtype = torch.bfloat16
            reduce_dtype = torch.float32
            buffer_dtype = torch.float32

        mixed_precision = MixedPrecision(param_dtype=param_dtype, reduce_dtype=reduce_dtype, buffer_dtype=buffer_dtype)

        auto_wrap_policy = get_fsdp_wrap_policy(module=actor_module, config=fsdp_config.get("wrap_policy", None), is_lora=self.config.model.get('lora_rank', 0) > 0)

        if self._is_rollout and self.config.rollout.name == "hf":
            # TODO(zhangchi.usc1992, shengguangming) fix me. Current, auto_wrap_policy causes HFRollout to hang in Gemma
            auto_wrap_policy = None

        print(f"wrap_policy: {auto_wrap_policy}")

        fsdp_mesh = self.device_mesh
        sharding_strategy = get_sharding_strategy(fsdp_mesh)

        # TODO: add transformer policy
        # We force reference policy to use CPUOffload to save memory.
        # We force turn off CPUOffload for actor because it causes incorrect results when using grad accumulation
        cpu_offload = None if role == "actor" else CPUOffload(offload_params=True)
        fsdp_strategy = self.config.actor.strategy
        if fsdp_strategy == "fsdp":
            actor_module_fsdp = FSDP(
                actor_module,
                cpu_offload=cpu_offload,
                param_init_fn=init_fn,
                use_orig_params=False,
                auto_wrap_policy=auto_wrap_policy,
                device_id=get_torch_device().current_device(),
                sharding_strategy=sharding_strategy,  # zero3
                mixed_precision=mixed_precision,
                sync_module_states=True,
                device_mesh=self.device_mesh,
                forward_prefetch=False,
            )
        elif fsdp_strategy == "fsdp2":
            assert CPUOffloadPolicy is not None, "PyTorch version >= 2.4 is required for using fully_shard API (FSDP2)"
            mp_policy = MixedPrecisionPolicy(param_dtype=param_dtype, reduce_dtype=reduce_dtype, cast_forward_inputs=True)
            if role == "actor" and fsdp_config.offload_policy:
                cpu_offload = CPUOffloadPolicy(pin_memory=True)
                self._is_offload_param = False
                self._is_offload_optimizer = False
            else:
                cpu_offload = None if role == "actor" else CPUOffloadPolicy(pin_memory=True)

            fsdp_kwargs = {
                "mesh": fsdp_mesh,
                "mp_policy": mp_policy,
                "offload_policy": cpu_offload,
                "reshard_after_forward": fsdp_config.reshard_after_forward,
            }
            full_state = actor_module.state_dict()
            apply_fsdp2(actor_module, fsdp_kwargs, fsdp_config)
            fsdp2_load_full_state_dict(actor_module, full_state, fsdp_mesh, cpu_offload)
            actor_module_fsdp = actor_module
        else:
            raise NotImplementedError(f"not implement {fsdp_strategy}")

        if enable_activation_offload:
            enable_activation_offloading(actor_module_fsdp, fsdp_strategy, enable_gradient_checkpointing)

        log_gpu_memory_usage(f"After {role} FSDP init", logger=logger)

        # TODO: add more optimizer args into config
        if role == "actor" and optim_config is not None:
            from verl.utils.torch_functional import get_constant_schedule_with_warmup, get_cosine_schedule_with_warmup

            actor_optimizer = optim.AdamW(
                actor_module_fsdp.parameters(),
                lr=optim_config.lr,
                betas=optim_config.get("betas", (0.9, 0.999)),
                weight_decay=optim_config.get("weight_decay", 1e-2),
            )

            total_steps = optim_config.get("total_training_steps", 0)
            num_warmup_steps = int(optim_config.get("lr_warmup_steps", -1))
            warmup_style = optim_config.get("warmup_style", "constant")
            min_lr_ratio = optim_config.get("min_lr_ratio", 0.0)
            num_cycles = optim_config.get("num_cycles", 0.5)
            if num_warmup_steps < 0:
                num_warmup_steps_ratio = optim_config.get("lr_warmup_steps_ratio", 0.0)
                num_warmup_steps = int(num_warmup_steps_ratio * total_steps)

            print(f"Total steps: {total_steps}, num_warmup_steps: {num_warmup_steps}")

            if warmup_style == "constant":
                actor_lr_scheduler = get_constant_schedule_with_warmup(optimizer=actor_optimizer, num_warmup_steps=num_warmup_steps)
            elif warmup_style == "cosine":
                actor_lr_scheduler = get_cosine_schedule_with_warmup(optimizer=actor_optimizer, num_warmup_steps=num_warmup_steps, num_training_steps=total_steps, min_lr_ratio=min_lr_ratio, num_cycles=num_cycles)
            else:
                raise NotImplementedError(f"Warmup style {warmup_style} is not supported")

            log_gpu_memory_usage(f"After {role} optimizer init", logger=logger)
        else:
            actor_optimizer = None
            actor_lr_scheduler = None

        return actor_module_fsdp, actor_optimizer, actor_lr_scheduler, actor_model_config

    def _build_rollout(self, trust_remote_code=False):
        from torch.distributed.device_mesh import init_device_mesh

        # TODO(sgm): support FSDP hybrid shard for larger model
        infer_tp = self.config.rollout.tensor_model_parallel_size
        dp = self.world_size // infer_tp
        assert self.world_size % infer_tp == 0, f"rollout world_size: {self.world_size} is not divisible by infer_tp: {infer_tp}"
        rollout_device_mesh = init_device_mesh(device_name, mesh_shape=(dp, infer_tp), mesh_dim_names=["dp", "infer_tp"])
        rollout_name = self.config.rollout.name
        if rollout_name == "hf":
            from verl.workers.rollout import HFRollout
            from verl.workers.sharding_manager.base import BaseShardingManager

            rollout = HFRollout(module=self.actor_module_fsdp, config=self.config.rollout)
            rollout_sharding_manager = BaseShardingManager()
            # TODO: a sharding manager that do nothing?

        elif rollout_name == "vllm":
            from verl.workers.rollout.vllm_rollout import vllm_mode, vLLMRollout
            from verl.workers.sharding_manager.fsdp_vllm import FSDPVLLMShardingManager

            log_gpu_memory_usage(f"Before building {rollout_name} rollout", logger=logger)
            local_path = copy_to_local(self.config.model.path, use_shm=self.config.model.get('use_shm', False))
            lora_kwargs = {'lora_kwargs': {"enable_lora":True, "max_loras":1, "max_lora_rank":self._lora_rank}} if self._is_lora else {}
            # lora_kwargs = {}
            if vllm_mode == "customized":
                rollout = vLLMRollout(
                    actor_module=self.actor_module_fsdp,
                    config=self.config.rollout,
                    tokenizer=self.tokenizer,
                    model_hf_config=self.actor_model_config,
                    trust_remote_code=trust_remote_code,
                    **lora_kwargs)
            elif vllm_mode == "spmd":
                from verl.workers.rollout.vllm_rollout import vLLMAsyncRollout

                vllm_rollout_cls = vLLMRollout if self.config.rollout.mode == "sync" else vLLMAsyncRollout
                rollout = vllm_rollout_cls(
                    model_path=local_path,
                    config=self.config.rollout,
                    tokenizer=self.tokenizer,
                    model_hf_config=self.actor_model_config,
                    device_mesh=rollout_device_mesh,
                    trust_remote_code=trust_remote_code,
                    **lora_kwargs)
            else:
                raise NotImplementedError("vllm_mode must be 'customized' or 'spmd'")

            log_gpu_memory_usage(f"After building {rollout_name} rollout", logger=logger)
            full_params = torch.distributed.get_world_size() == 1
            rollout_sharding_manager = FSDPVLLMShardingManager(
                module=self.actor_module_fsdp,
                inference_engine=rollout.inference_engine,
                model_config=self.actor_model_config,
                full_params=full_params,
                device_mesh=rollout_device_mesh,
                offload_param=self._is_offload_param,
                load_format=self.config.rollout.load_format,
                layered_summon=self.config.rollout.get('layered_summon', False),
            )
            log_gpu_memory_usage("After building sharding manager", logger=logger)

        elif rollout_name in ["sglang", "sglang_async"]:
            if rollout_name == "sglang_async":
                warnings.warn(
                    "'sglang_async' has been deprecated and merged into 'sglang'. "
                    "Please use 'sglang' going forward.",
                    DeprecationWarning,
                    stacklevel=2,
                )
            from verl.workers.rollout.sglang_rollout import SGLangRollout
            # NOTE(linjunrong): Due to recent fp8 support in SGLang. Now importing any symbol relate to
            # SGLang's model_runner would check CUDA device capability. However, due to verl's setting,
            # the main process of ray can not find any CUDA device, which would potentially lead to:
            # "RuntimeError: No CUDA GPUs are available".
            # For this reason, sharding_manager.__init__ should not import FSDPSGLangShardingManager and
            # we import it here use the abs path.
            # check: https://github.com/sgl-project/sglang/blob/00f42707eaddfc2c0528e5b1e0094025c640b7a0/python/sglang/srt/layers/quantization/fp8_utils.py#L76

            from verl.workers.sharding_manager.fsdp_sglang import FSDPSGLangShardingManager

            local_path = copy_to_local(self.config.model.path)
            log_gpu_memory_usage(f"Before building {rollout_name} rollout", logger=logger)
            rollout = SGLangRollout(
                actor_module=local_path,
                config=self.config.rollout,
                tokenizer=self.tokenizer,
                model_hf_config=self.actor_model_config,
                trust_remote_code=trust_remote_code,
            )
            log_gpu_memory_usage(f"After building {rollout_name} rollout", logger=logger)

            if torch.distributed.get_world_size() == 1:
                self.config.rollout.load_format = "dummy_hf"
            rollout_sharding_manager = FSDPSGLangShardingManager(
                module=self.actor_module_fsdp,
                inference_engine=rollout._engine,
                model_config=self.actor_model_config,
                full_params="hf" in self.config.rollout.load_format,
                device_mesh=rollout_device_mesh,
                offload_param=self._is_offload_param,
            )
            log_gpu_memory_usage("After building sharding manager", logger=logger)

        else:
            raise NotImplementedError(f"Rollout name: {self.config.rollout.name} is not supported")

        return rollout, rollout_sharding_manager

    @register(dispatch_mode=Dispatch.ONE_TO_ALL)
    def init_model(self):
        from verl.workers.actor import DataParallelPPOActor

        # This is used to import external_lib into the huggingface systems
        import_external_libs(self.config.model.get("external_lib", None))

        from omegaconf import OmegaConf

        override_model_config = OmegaConf.to_container(self.config.model.get("override_config", OmegaConf.create()))

        use_remove_padding = self.config.model.get("use_remove_padding", False)
        use_shm = self.config.model.get('use_shm', False)
        use_fused_kernels = self.config.model.get("use_fused_kernels", False)

        if self._is_actor or self._is_rollout:
            # we need the model for actor and rollout
            if self._is_actor:
                optim_config = self.config.actor.optim
                fsdp_config = self.config.actor.fsdp_config
            else:
                optim_config = None
                fsdp_config = OmegaConf.create()

            local_path = copy_to_local(self.config.model.path, use_shm=use_shm)
            (
                self.actor_module_fsdp,
                self.actor_optimizer,
                self.actor_lr_scheduler,
                self.actor_model_config,
            ) = self._build_model_optimizer(
                model_path=local_path,
                fsdp_config=fsdp_config,
                optim_config=optim_config,
                override_model_config=override_model_config,
                use_remove_padding=use_remove_padding,
                use_fused_kernels=use_fused_kernels,
                enable_gradient_checkpointing=self.config.model.get("enable_gradient_checkpointing", False),
                trust_remote_code=self.config.model.get("trust_remote_code", False),
                use_liger=self.config.model.get("use_liger", False),
                attn_implementation=self.config.model.get("attn_implementation", "flash_attention_2"),
                role="actor",
                enable_activation_offload=self.config.model.get("enable_activation_offload", False),
            )

            # get the original unwrapped module
            if fsdp_version(self.actor_module_fsdp) == 1:
                self.actor_module = self.actor_module_fsdp._fsdp_wrapped_module

            if self._is_offload_param:
                offload_fsdp_model_to_cpu(self.actor_module_fsdp)
                log_gpu_memory_usage("After offload actor model during init", logger=logger)

            if self._is_offload_optimizer:
                offload_fsdp_optimizer(optimizer=self.actor_optimizer)
                log_gpu_memory_usage("After offload actor optimizer during init", logger=logger)
        # load from checkpoint
        if self._is_actor:
            OmegaConf.set_struct(self.config.actor, True)
            with open_dict(self.config.actor):
                self.config.actor.use_remove_padding = use_remove_padding
                self.config.actor.use_fused_kernels = use_fused_kernels
            self.actor = DataParallelPPOActor(config=self.config.actor, actor_module=self.actor_module_fsdp, actor_optimizer=self.actor_optimizer)

        if self._is_rollout:
            self.rollout, self.rollout_sharding_manager = self._build_rollout(trust_remote_code=self.config.model.get("trust_remote_code", False))

        if self._is_ref:
            local_path = copy_to_local(self.config.model.path, use_shm=use_shm)
            self.ref_module_fsdp = self._build_model_optimizer(
                model_path=local_path,
                fsdp_config=self.config.ref.fsdp_config,
                optim_config=None,
                override_model_config=override_model_config,
                use_remove_padding=use_remove_padding,
                use_fused_kernels=use_fused_kernels,
                trust_remote_code=self.config.model.get("trust_remote_code", False),
                use_liger=self.config.model.get("use_liger", False),
                attn_implementation=self.config.model.get("attn_implementation", "flash_attention_2"),
                role="ref",
            )[0]
            OmegaConf.set_struct(self.config.ref, True)
            with open_dict(self.config.ref):
                self.config.ref.use_remove_padding = use_remove_padding
                self.config.ref.use_fused_kernels = use_fused_kernels
            self.ref_policy = DataParallelPPOActor(config=self.config.ref, actor_module=self.ref_module_fsdp)

        if self._is_actor:
            self.flops_counter = FlopsCounter(self.actor_model_config)
            self.checkpoint_manager = FSDPCheckpointManager(
                model=self.actor_module_fsdp,
                optimizer=self.actor.actor_optimizer,
                lr_scheduler=self.actor_lr_scheduler,
                processing_class=self.processor if self.processor is not None else self.tokenizer,
                checkpoint_contents=self.config.actor.checkpoint.contents,
            )

    @register(dispatch_mode=Dispatch.DP_COMPUTE_PROTO)
    def update_actor(self, data: DataProto):
        # Support all hardwares
        data = data.to(get_torch_device().current_device())

        assert self._is_actor
        if self._is_offload_param:
            load_fsdp_model_to_gpu(self.actor_module_fsdp)
        if self._is_offload_optimizer:
            load_fsdp_optimizer(optimizer=self.actor_optimizer, device_id=get_torch_device().current_device())

        with self.ulysses_sharding_manager:
            data = self.ulysses_sharding_manager.preprocess_data(data=data)
            # perform training
            with Timer(name="update_policy", logger=None) as timer:
                metrics = self.actor.update_policy(data=data)
            delta_time = timer.last
            global_num_tokens = data.meta_info["global_token_num"]
            estimated_flops, promised_flops = self.flops_counter.estimate_flops(global_num_tokens, delta_time)
            metrics["perf/mfu/actor"] = estimated_flops * self.config.actor.ppo_epochs / promised_flops / self.world_size
            metrics["perf/max_memory_allocated_gb"] = get_torch_device().max_memory_allocated() / (1024**3)
            metrics["perf/max_memory_reserved_gb"] = get_torch_device().max_memory_reserved() / (1024**3)
            metrics["perf/cpu_memory_used_gb"] = psutil.virtual_memory().used / (1024**3)

            lr = self.actor_lr_scheduler.get_last_lr()[0]
            metrics["actor/lr"] = lr
            self.actor_lr_scheduler.step()

            # TODO: here, we should return all metrics
            output = DataProto(meta_info={"metrics": metrics})

            output = self.ulysses_sharding_manager.postprocess_data(data=output)
            output = output.to("cpu")

        if self._is_offload_param:
            offload_fsdp_model_to_cpu(self.actor_module_fsdp)
            log_gpu_memory_usage("After offload actor model during update_actor", logger=logger)
        if self._is_offload_optimizer:
            offload_fsdp_optimizer(optimizer=self.actor_optimizer)
            log_gpu_memory_usage("After offload actor optimizer during update_actor", logger=logger)

        return output

    @register(dispatch_mode=Dispatch.DP_COMPUTE_PROTO)
    def generate_sequences(self, prompts: DataProto):
        # Support all hardwares
        prompts = prompts.to(get_torch_device().current_device())

        assert self._is_rollout

        meta_info = {
            "eos_token_id": self.generation_config.eos_token_id if self.generation_config is not None else self.tokenizer.eos_token_id,
            "pad_token_id": self.generation_config.pad_token_id if self.generation_config is not None else self.tokenizer.pad_token_id,
        }
        prompts.meta_info.update(meta_info)
        with self.rollout_sharding_manager:
            log_gpu_memory_usage("After entering rollout sharding manager", logger=logger)

            prompts = self.rollout_sharding_manager.preprocess_data(prompts)
            output = self.rollout.generate_sequences(prompts=prompts)
            
            log_gpu_memory_usage("After rollout generation", logger=logger)

            output = self.rollout_sharding_manager.postprocess_data(output)

        output = output.to("cpu")

        # clear kv cache
        get_torch_device().empty_cache()
        return output


    @register(dispatch_mode=Dispatch.DP_COMPUTE_PROTO)
    def compute_log_prob(self, data: DataProto):
        # when is_lora is True, we use the actor without lora applied to calculate the log_prob
        # which is mostly used for ref log_prob calculation
        assert self._is_actor
        if self._is_offload_param:
            load_fsdp_model_to_gpu(self.actor_module_fsdp)

        # Support all hardwares
        from contextlib import nullcontext
        is_lora = data.meta_info.pop("is_lora", False)
        adapter_ctx = self.actor.actor_module.disable_adapter() if is_lora else nullcontext()
        data = data.to(get_torch_device().current_device())
        # we should always recompute old_log_probs when it is HybridEngine
        data.meta_info["micro_batch_size"] = self.config.rollout.log_prob_micro_batch_size_per_gpu
        data.meta_info["max_token_len"] = self.config.rollout.log_prob_max_token_len_per_gpu
        data.meta_info["use_dynamic_bsz"] = self.config.rollout.log_prob_use_dynamic_bsz
        data.meta_info["temperature"] = self.config.rollout.temperature
        # perform recompute log_prob
        with self.ulysses_sharding_manager:
            data = self.ulysses_sharding_manager.preprocess_data(data)
            with adapter_ctx:
                output, entropys = self.actor.compute_log_prob(data=data, calculate_entropy=True)
            output = DataProto.from_dict(
                tensors={"old_log_probs": output, "entropys": entropys},
                meta_info={"temperature": self.config.rollout.temperature},
            )
            output = self.ulysses_sharding_manager.postprocess_data(output)

        output = output.to("cpu")

        # https://pytorch.org/docs/stable/notes/fsdp.html#fsdp-notes
        # unshard the root FSDP module
        if self.world_size > 1 and fsdp_version(self.actor.actor_module) == 1:
            self.actor.actor_module._handle.reshard(True)

        if self._is_offload_param:
            offload_fsdp_model_to_cpu(self.actor_module_fsdp)
            log_gpu_memory_usage("After offload actor model during compute_log_prob", logger=logger)

        return output

    @register(dispatch_mode=Dispatch.DP_COMPUTE_PROTO)
    def compute_ref_log_prob(self, data: DataProto):
        if self._is_lora:
            # if _is_lora, actor without lora applied is the ref
            data.meta_info['is_lora'] = True
            data = self.compute_log_prob(data)
            # this old_log_probs is in fact ref_log_prob
            data = DataProto.from_dict(tensors={'ref_log_prob': data.batch['old_log_probs']})
            return data
        assert self._is_ref
        # else:
        # otherwise, the class have a standalone ref model
        # Support all hardwares
        data = data.to(get_torch_device().current_device())

        micro_batch_size = self.config.ref.log_prob_micro_batch_size_per_gpu
        data.meta_info["micro_batch_size"] = micro_batch_size
        data.meta_info["temperature"] = self.config.rollout.temperature
        data.meta_info["max_token_len"] = self.config.ref.log_prob_max_token_len_per_gpu
        data.meta_info["use_dynamic_bsz"] = self.config.ref.log_prob_use_dynamic_bsz
        with self.ulysses_sharding_manager:
            data = self.ulysses_sharding_manager.preprocess_data(data)
            output, _ = self.ref_policy.compute_log_prob(data=data, calculate_entropy=False)
            output = DataProto.from_dict(tensors={"ref_log_prob": output})
            output = self.ulysses_sharding_manager.postprocess_data(output)

        output = output.to("cpu")

        # https://pytorch.org/docs/stable/notes/fsdp.html#fsdp-notes
        # unshard the root FSDP module
        if self.world_size > 1 and fsdp_version(self.ref_policy.actor_module) == 1:
            self.ref_policy.actor_module._handle.reshard(True)

        return output

    @register(dispatch_mode=Dispatch.ONE_TO_ALL)
    def save_checkpoint(self, local_path, hdfs_path=None, global_step=0, max_ckpt_to_keep=None):
        # only support save and load ckpt for actor
        assert self._is_actor

        if self._is_offload_param:
            load_fsdp_model_to_gpu(self.actor_module_fsdp)

        self.checkpoint_manager.save_checkpoint(local_path=local_path, hdfs_path=hdfs_path, global_step=global_step, max_ckpt_to_keep=max_ckpt_to_keep)
        dist.barrier()

        if self._is_lora and isinstance(self.actor_module, PeftModel):
            lora_save_path = os.path.join(local_path, "lora_adapter")
            peft_config = {}
            if dist.get_rank() == 0:
                os.makedirs(lora_save_path, exist_ok=True)
                peft_config = asdict(self.actor_module.peft_config.get('default', {}))
                peft_config['task_type'] = peft_config['task_type'].value
                peft_config['peft_type'] = peft_config['peft_type'].value
                peft_config['target_modules'] = list(peft_config['target_modules'])
            try:
                if isinstance(self.actor_module_fsdp, FSDP):
                    self.actor_module_fsdp = self.actor_module_fsdp.cuda()
                    lora_params = layered_summon_lora_params(self.actor_module_fsdp)
                    if dist.get_rank() == 0:
                        save_file(lora_params, os.path.join(lora_save_path, "adapter_model.safetensors"))
                        with open(os.path.join(lora_save_path, "adapter_config.json"), "w", encoding='utf-8') as f:
                            json.dump(peft_config, f, ensure_ascii=False, indent=4)
            except Exception as e:
                if dist.get_rank() == 0:
                    print(f"[rank-{self.rank}]: Save LoRA Adapter Error ({e})")

            dist.barrier()
            if dist.get_rank() == 0:
                print(f"[rank-{self.rank}]: Saved LoRA adapter to: {lora_save_path}")

        if self._is_offload_param:
            offload_fsdp_model_to_cpu(self.actor_module_fsdp)

    @register(dispatch_mode=Dispatch.ONE_TO_ALL)
    def load_checkpoint(self, local_path, hdfs_path=None, del_local_after_load=False):
        if self._is_offload_param:
            load_fsdp_model_to_gpu(self.actor_module_fsdp)

        self.checkpoint_manager.load_checkpoint(local_path=local_path, hdfs_path=hdfs_path, del_local_after_load=del_local_after_load)

        if self._is_offload_param:
            offload_fsdp_model_to_cpu(self.actor_module_fsdp)

        if self._is_offload_optimizer:
            offload_fsdp_optimizer(self.actor_optimizer)


class CriticWorker(Worker):
    def __init__(self, config):
        super().__init__()
        import torch.distributed

        if not torch.distributed.is_initialized():
            torch.distributed.init_process_group(backend="nccl" if is_cuda_available else "hccl")
        self.config = config

        # build device mesh for Ulysses Sequence Parallel
        world_size = torch.distributed.get_world_size()
        from torch.distributed.device_mesh import init_device_mesh

        fsdp_size = self.config.model.fsdp_config.fsdp_size
        self.device_mesh = create_device_mesh(world_size=world_size, fsdp_size=fsdp_size)

        self.ulysses_device_mesh = None
        self.ulysses_sequence_parallel_size = self.config.get("ulysses_sequence_parallel_size", 1)
        dp = world_size // self.ulysses_sequence_parallel_size
        if self.ulysses_sequence_parallel_size > 1:
            self.ulysses_device_mesh = init_device_mesh(device_name, mesh_shape=(dp, self.ulysses_sequence_parallel_size), mesh_dim_names=["dp", "sp"])

        self.ulysses_sharding_manager = FSDPUlyssesShardingManager(self.ulysses_device_mesh)

        # set FSDP offload params
        self._is_offload_param = self.config.model.fsdp_config.param_offload
        self._is_offload_optimizer = self.config.model.fsdp_config.optimizer_offload

        # normalize config
        self.config.ppo_mini_batch_size *= self.config.rollout_n
        self.config.ppo_mini_batch_size //= torch.distributed.get_world_size() // self.ulysses_sequence_parallel_size
        if self.config.ppo_micro_batch_size is not None:
            self.config.ppo_micro_batch_size //= torch.distributed.get_world_size() // self.ulysses_sequence_parallel_size
            self.config.forward_micro_batch_size //= torch.distributed.get_world_size() // self.ulysses_sequence_parallel_size
            self.config.ppo_micro_batch_size_per_gpu = self.config.ppo_micro_batch_size
            self.config.forward_micro_batch_size_per_gpu = self.config.forward_micro_batch_size

        if self.config.ppo_micro_batch_size_per_gpu is not None:
            assert self.config.ppo_mini_batch_size % self.config.ppo_micro_batch_size_per_gpu == 0, f"normalized ppo_mini_batch_size {self.config.ppo_mini_batch_size} should be divisible by ppo_micro_batch_size_per_gpu {self.config.ppo_micro_batch_size_per_gpu}"
            assert self.config.ppo_mini_batch_size // self.config.ppo_micro_batch_size_per_gpu > 0, f"normalized ppo_mini_batch_size {self.config.ppo_mini_batch_size} should be larger than ppo_micro_batch_size_per_gpu {self.config.ppo_micro_batch_size_per_gpu}"
        self._is_lora = self.config.model.get('lora_rank', 0) > 0

    def _build_critic_model_optimizer(self, config):
        # the following line is necessary
        from torch import optim
        from torch.distributed.fsdp import FullyShardedDataParallel as FSDP
        from torch.distributed.fsdp import MixedPrecision

        from verl.utils.model import print_model_size
        from verl.utils.torch_dtypes import PrecisionType

        use_shm = config.model.get('use_shm', False)
        local_path = copy_to_local(config.model.path, use_shm=use_shm)
        # note that the tokenizer between actor and critic may be different. So override tokenizer info with actor info
        # using random initialized model from any architecture. May not be the same as Actor.

        tokenizer_path = copy_to_local(config.model.tokenizer_path, use_shm=use_shm)
        self.tokenizer = hf_tokenizer(tokenizer_path, trust_remote_code=config.model.get("trust_remote_code", False))
        self.processor = hf_processor(tokenizer_path, trust_remote_code=config.model.get("trust_remote_code", False))

        from omegaconf import OmegaConf

        override_config = OmegaConf.to_container(self.config.model.get("override_config", OmegaConf.create()))
        override_config_kwargs = {
            "bos_token_id": self.tokenizer.bos_token_id,
            "eos_token_id": self.tokenizer.eos_token_id,
            "pad_token_id": self.tokenizer.pad_token_id,
        }
        override_config_kwargs.update(override_config)
        if self.rank == 0:
            print(f"Critic overriding config {override_config_kwargs}")

        torch_dtype = self.config.model.fsdp_config.get("model_dtype", "fp32")
        torch_dtype = PrecisionType.to_dtype(torch_dtype)

        from transformers import AutoConfig, AutoModelForTokenClassification

        critic_model_config = AutoConfig.from_pretrained(local_path, attn_implementation="flash_attention_2", trust_remote_code=config.model.get("trust_remote_code", False))
        critic_model_config.num_labels = 1
        # patch for kimi-vl
        if getattr(critic_model_config, "model_type", None) == "kimi_vl":
            critic_model_config.text_config.topk_method = "greedy"

        init_context = get_init_weight_context_manager(use_meta_tensor=not critic_model_config.tie_word_embeddings, mesh=self.device_mesh)

        with init_context(), warnings.catch_warnings():
            warnings.simplefilter("ignore")
            critic_model_config.classifier_dropout = 0.0
            critic_model_config.hidden_dropout = "0"
            critic_module = AutoModelForTokenClassification.from_pretrained(
                pretrained_model_name_or_path=local_path,
                torch_dtype=torch_dtype,
                config=critic_model_config,
                trust_remote_code=config.model.get("trust_remote_code", False),
            )

            use_remove_padding = config.model.get("use_remove_padding", False)

            apply_monkey_patch(
                model=critic_module,
                use_remove_padding=use_remove_padding,
                ulysses_sp_size=self.ulysses_sequence_parallel_size,
            )

            # some parameters may not in torch_dtype
            critic_module.to(torch_dtype)

            if config.model.get("enable_gradient_checkpointing", False):
                critic_module.gradient_checkpointing_enable(gradient_checkpointing_kwargs={"use_reentrant": False})
        
        if self._is_lora:
            print("Applying LoRA to critic module")
            critic_module.enable_input_require_grads()
            # Convert config to regular Python types before creating PEFT model
            lora_config = {
                'task_type': TaskType.CAUSAL_LM,
                'r': self.config.model.lora_rank,
                'lora_alpha': self.config.model.lora_alpha,
                'target_modules': convert_to_regular_types(self.config.model.target_modules),
                'bias': "none",
            }
            critic_module = get_peft_model(critic_module, LoraConfig(**lora_config))

        if self.rank == 0:
            print_model_size(critic_module)

        self.critic_model_config = critic_model_config

        fsdp_config = self.config.model.fsdp_config
        mixed_precision_config = fsdp_config.get("mixed_precision", None)
        if mixed_precision_config is not None:
            param_dtype = PrecisionType.to_dtype(mixed_precision_config.get("param_dtype", "bf16"))
            reduce_dtype = PrecisionType.to_dtype(mixed_precision_config.get("reduce_dtype", "fp32"))
            buffer_dtype = PrecisionType.to_dtype(mixed_precision_config.get("buffer_dtype", "fp32"))
        else:
            param_dtype = torch.bfloat16
            reduce_dtype = torch.float32
            buffer_dtype = torch.float32

        mixed_precision = MixedPrecision(param_dtype=param_dtype, reduce_dtype=reduce_dtype, buffer_dtype=buffer_dtype)

        auto_wrap_policy = get_fsdp_wrap_policy(module=critic_module, config=self.config.model.fsdp_config.wrap_policy, is_lora=self.config.model.get('lora_rank', 0) > 0)

        log_gpu_memory_usage("Before critic FSDP", logger=None)

        fsdp_mesh = self.device_mesh
        sharding_strategy = get_sharding_strategy(fsdp_mesh)

        # Note: We force turn off CPUOffload for critic because it causes incorrect results when using grad accumulation
        if config.strategy == "fsdp":
            critic_module = FSDP(
                critic_module,
                param_init_fn=init_fn,
                use_orig_params=False,
                auto_wrap_policy=auto_wrap_policy,
                device_id=get_torch_device().current_device(),
                sharding_strategy=sharding_strategy,
                mixed_precision=mixed_precision,
                sync_module_states=True,
                forward_prefetch=False,
                device_mesh=self.device_mesh,
                cpu_offload=None,
            )
        elif config.strategy == "fsdp2":
            assert CPUOffloadPolicy is not None, "PyTorch version >= 2.4 is required for using fully_shard API (FSDP2)"
            mp_policy = MixedPrecisionPolicy(param_dtype=param_dtype, reduce_dtype=reduce_dtype, cast_forward_inputs=True)
            offload_policy = None
            if fsdp_config.offload_policy:
                self._is_offload_param = False
                self._is_offload_optimizer = False
                offload_policy = CPUOffloadPolicy(pin_memory=True)

            fsdp_kwargs = {
                "mesh": fsdp_mesh,
                "mp_policy": mp_policy,
                "offload_policy": offload_policy,
                "reshard_after_forward": fsdp_config.reshard_after_forward,
            }
            full_state = critic_module.state_dict()
            apply_fsdp2(critic_module, fsdp_kwargs, fsdp_config)
            fsdp2_load_full_state_dict(critic_module, full_state, fsdp_mesh, offload_policy)
        else:
            raise NotImplementedError(f"Unknown strategy {config.strategy}")

        if config.model.get("enable_activation_offload", False):
            enable_gradient_checkpointing = config.model.get("enable_gradient_checkpointing", False)
            enable_activation_offloading(critic_module, config.strategy, enable_gradient_checkpointing)

        log_gpu_memory_usage("After critic FSDP", logger=None)

        critic_optimizer = optim.AdamW(
            critic_module.parameters(),
            lr=config.optim.lr,
            betas=config.optim.get("betas", (0.9, 0.999)),
            weight_decay=config.optim.get("weight_decay", 1e-2),
        )

        total_steps = config.optim.get("total_training_steps", 0)
        num_warmup_steps = int(config.optim.get("lr_warmup_steps", -1))
        warmup_style = config.optim.get("warmup_style", "constant")
        if num_warmup_steps < 0:
            num_warmup_steps_ratio = config.optim.get("lr_warmup_steps_ratio", 0.0)
            num_warmup_steps = int(num_warmup_steps_ratio * total_steps)

        print(f"Total steps: {total_steps}, num_warmup_steps: {num_warmup_steps}")

        from verl.utils.torch_functional import get_constant_schedule_with_warmup, get_cosine_schedule_with_warmup

        if warmup_style == "constant":
            critic_lr_scheduler = get_constant_schedule_with_warmup(optimizer=critic_optimizer, num_warmup_steps=num_warmup_steps)
        elif warmup_style == "cosine":
            critic_lr_scheduler = get_cosine_schedule_with_warmup(optimizer=critic_optimizer, num_warmup_steps=num_warmup_steps, num_training_steps=total_steps)
        else:
            raise NotImplementedError(f"Warmup style {warmup_style} is not supported")

        return critic_module, critic_optimizer, critic_lr_scheduler

    @register(dispatch_mode=Dispatch.ONE_TO_ALL)
    def init_model(self):
        # This is used to import external_lib into the huggingface systems
        import_external_libs(self.config.model.get("external_lib", None))

        from verl.workers.critic import DataParallelPPOCritic

        self.critic_module, self.critic_optimizer, self.critic_lr_scheduler = self._build_critic_model_optimizer(self.config)

        if self._is_offload_param:
            offload_fsdp_model_to_cpu(self.critic_module)
            log_gpu_memory_usage("After offload critic model during init", logger=logger)
        if self._is_offload_optimizer:
            offload_fsdp_optimizer(optimizer=self.critic_optimizer)
            log_gpu_memory_usage("After offload critic optimizer during init", logger=logger)

        self.critic = DataParallelPPOCritic(config=self.config, critic_module=self.critic_module, critic_optimizer=self.critic_optimizer)

        self.flops_counter = FlopsCounter(self.critic_model_config)
        self.checkpoint_manager = FSDPCheckpointManager(
            model=self.critic_module,
            optimizer=self.critic_optimizer,
            lr_scheduler=self.critic_lr_scheduler,
            processing_class=self.processor if self.processor is not None else self.tokenizer,
            checkpoint_contents=self.config.checkpoint.contents,
        )

    @register(dispatch_mode=Dispatch.DP_COMPUTE_PROTO)
    def compute_values(self, data: DataProto):
        # Support all hardwares
        data = data.to(get_torch_device().current_device())

        if self._is_offload_param:
            load_fsdp_model_to_gpu(self.critic_module)
        micro_batch_size = self.config.forward_micro_batch_size_per_gpu
        data.meta_info["micro_batch_size"] = micro_batch_size
        data.meta_info["max_token_len"] = self.config.forward_max_token_len_per_gpu
        data.meta_info["use_dynamic_bsz"] = self.config.use_dynamic_bsz
        # perform forward computation
        with self.ulysses_sharding_manager:
            data = self.ulysses_sharding_manager.preprocess_data(data=data)
            values = self.critic.compute_values(data=data)
            output = DataProto.from_dict(tensors={"values": values})
            output = self.ulysses_sharding_manager.postprocess_data(data=output)

        output = output.to("cpu")
        if self._is_offload_param:
            offload_fsdp_model_to_cpu(self.critic_module)
        return output

    @register(dispatch_mode=Dispatch.DP_COMPUTE_PROTO)
    def update_critic(self, data: DataProto):
        # Support all hardwares
        data = data.to(get_torch_device().current_device())
        if self._is_offload_param:
            load_fsdp_model_to_gpu(self.critic_module)
        if self._is_offload_optimizer:
            load_fsdp_optimizer(optimizer=self.critic_optimizer, device_id=get_torch_device().current_device())

        # perform forward computation
        with self.ulysses_sharding_manager:
            data = self.ulysses_sharding_manager.preprocess_data(data=data)

            with Timer(name="update_critic", logger=None) as timer:
                metrics = self.critic.update_critic(data=data)
            delta_time = timer.last

            global_num_tokens = data.meta_info["global_token_num"]
            estimated_flops, promised_flops = self.flops_counter.estimate_flops(global_num_tokens, delta_time)
            metrics["perf/mfu/critic"] = estimated_flops * self.config.ppo_epochs / promised_flops / self.world_size

            self.critic_lr_scheduler.step()
            lr = self.critic_lr_scheduler.get_last_lr()[0]
            metrics["critic/lr"] = lr

            output = DataProto(batch=None, meta_info={"metrics": metrics})
            output = self.ulysses_sharding_manager.postprocess_data(data=output)

        if self._is_offload_param:
            offload_fsdp_model_to_cpu(self.critic_module)
        if self._is_offload_optimizer:
            offload_fsdp_optimizer(optimizer=self.critic_optimizer)

        output = output.to("cpu")
        return output

    @register(dispatch_mode=Dispatch.ONE_TO_ALL)
    def save_checkpoint(self, local_path, hdfs_path=None, global_step=0, max_ckpt_to_keep=None):
        import torch

        if self._is_offload_param:
            load_fsdp_model_to_gpu(self.critic_module)

        self.checkpoint_manager.save_checkpoint(local_path=local_path, hdfs_path=hdfs_path, global_step=global_step, max_ckpt_to_keep=max_ckpt_to_keep)

        torch.distributed.barrier()
        if self._is_offload_param:
            offload_fsdp_model_to_cpu(self.critic_module)

    @register(dispatch_mode=Dispatch.ONE_TO_ALL)
    def load_checkpoint(self, local_path, hdfs_path=None, del_local_after_load=True):
        import torch

        if self._is_offload_param:
            load_fsdp_model_to_gpu(self.critic_module)

        self.checkpoint_manager.load_checkpoint(local_path=local_path, hdfs_path=hdfs_path, del_local_after_load=del_local_after_load)

        torch.distributed.barrier()
        if self._is_offload_param:
            offload_fsdp_model_to_cpu(self.critic_module)

        if self._is_offload_optimizer:
            offload_fsdp_optimizer(self.critic_optimizer)


# TODO(sgm): we may need to extract it to dp_reward_model.py
class RewardModelWorker(Worker):
    """
    Note that we only implement the reward model that is subclass of AutoModelForTokenClassification.
    """

    def __init__(self, config):
        super().__init__()
        import torch.distributed

        if not torch.distributed.is_initialized():
            torch.distributed.init_process_group(backend="nccl" if is_cuda_available else "hccl")
        self.config = config

        # build device mesh for Ulysses Sequence Parallel
        world_size = torch.distributed.get_world_size()
        from torch.distributed.device_mesh import init_device_mesh

        fsdp_size = self.config.model.fsdp_config.fsdp_size
        self.device_mesh = create_device_mesh(world_size=world_size, fsdp_size=fsdp_size)

        self.ulysses_device_mesh = None
        self.ulysses_sequence_parallel_size = self.config.get("ulysses_sequence_parallel_size", 1)
        dp = world_size // self.ulysses_sequence_parallel_size
        if self.ulysses_sequence_parallel_size > 1:
            self.ulysses_device_mesh = init_device_mesh(device_name, mesh_shape=(dp, self.ulysses_sequence_parallel_size), mesh_dim_names=["dp", "sp"])

        self.ulysses_sharding_manager = FSDPUlyssesShardingManager(self.ulysses_device_mesh)

        self.use_remove_padding = self.config.model.get("use_remove_padding", False)

        # normalize config
        if self.config.micro_batch_size is not None:
            self.config.micro_batch_size //= torch.distributed.get_world_size()
            self.config.micro_batch_size_per_gpu = self.config.micro_batch_size

    def _build_model(self, config):
        # the following line is necessary
        from torch.distributed.fsdp import CPUOffload
        from torch.distributed.fsdp import FullyShardedDataParallel as FSDP
        from transformers import AutoConfig, AutoModelForTokenClassification

        use_shm = config.model.get('use_shm', False)
        # download the checkpoint from hdfs
        local_path = copy_to_local(config.model.path, use_shm=use_shm)

        if self.config.model.input_tokenizer is None:
            self._do_switch_chat_template = False
        else:
            self._do_switch_chat_template = True
            input_tokenizer_local_path = copy_to_local(config.model.input_tokenizer, use_shm=use_shm)
            self.input_tokenizer = hf_tokenizer(input_tokenizer_local_path, trust_remote_code=config.model.get("trust_remote_code", False))
            self.tokenizer = hf_tokenizer(local_path, trust_remote_code=config.model.get("trust_remote_code", False))

        trust_remote_code = config.model.get("trust_remote_code", False)
        model_config = AutoConfig.from_pretrained(local_path, trust_remote_code=trust_remote_code)
        model_config.num_labels = 1

        # note that we have to create model in fp32. Otherwise, the optimizer is in bf16, which is incorrect
        init_context = get_init_weight_context_manager(use_meta_tensor=not model_config.tie_word_embeddings, mesh=self.device_mesh)

        with init_context(), warnings.catch_warnings():
            warnings.simplefilter("ignore")
            model_config.classifier_dropout = 0.0
            reward_module = AutoModelForTokenClassification.from_pretrained(
                pretrained_model_name_or_path=local_path,
                config=model_config,
                torch_dtype=torch.bfloat16,
                attn_implementation="flash_attention_2",
                trust_remote_code=trust_remote_code,
            )

            apply_monkey_patch(
                model=reward_module,
                use_remove_padding=config.model.get("use_remove_padding", False),
                ulysses_sp_size=self.ulysses_sequence_parallel_size,
            )

            reward_module.to(torch.bfloat16)

        auto_wrap_policy = get_fsdp_wrap_policy(module=reward_module, config=self.config.model.fsdp_config)

        fsdp_mesh = self.device_mesh
        sharding_strategy = get_sharding_strategy(fsdp_mesh)

        if config.strategy == "fsdp":
            reward_module = FSDP(
                reward_module,
                param_init_fn=init_fn,
                use_orig_params=False,
                auto_wrap_policy=auto_wrap_policy,
                device_id=get_torch_device().current_device(),
                sharding_strategy=sharding_strategy,  # zero3
                sync_module_states=True,
                cpu_offload=CPUOffload(offload_params=True),
                forward_prefetch=False,
                device_mesh=self.device_mesh,
            )
        elif config.strategy == "fsdp2":
            assert CPUOffloadPolicy is not None, "PyTorch version >= 2.4 is required for using fully_shard API (FSDP2)"
            cpu_offload = CPUOffloadPolicy(pin_memory=True)
            fsdp_kwargs = {
                "mesh": fsdp_mesh,
                "offload_policy": cpu_offload,
                "reshard_after_forward": config.model.fsdp_config.reshard_after_forward,
            }
            full_state = reward_module.state_dict()
            apply_fsdp2(reward_module, fsdp_kwargs, config.model.fsdp_config)
            fsdp2_load_full_state_dict(reward_module, full_state, fsdp_mesh, cpu_offload)
        else:
            raise NotImplementedError(f"Unknown strategy: {config.strategy}")
        return reward_module

    @register(dispatch_mode=Dispatch.ONE_TO_ALL)
    def init_model(self):
        # This is used to import external_lib into the huggingface systems
        import_external_libs(self.config.model.get("external_lib", None))
        self.reward_module = self._build_model(config=self.config)

    def _forward_micro_batch(self, micro_batch):
        if is_cuda_available:
            from flash_attn.bert_padding import index_first_axis, pad_input, rearrange, unpad_input
        elif is_npu_available:
            from transformers.integrations.npu_flash_attention import pad_input, unpad_input, rearrange, index_first_axis

        from verl.utils.ulysses import gather_outpus_and_unpad, ulysses_pad_and_slice_inputs

        with torch.no_grad(), torch.autocast(device_type=device_name, dtype=torch.bfloat16):
            input_ids = micro_batch["input_ids"]
            batch_size, seqlen = input_ids.shape
            attention_mask = micro_batch["attention_mask"]
            position_ids = micro_batch["position_ids"]

            if self.use_remove_padding:
                input_ids_rmpad, indices, *_ = unpad_input(input_ids.unsqueeze(-1), attention_mask)  # input_ids_rmpad (total_nnz, ...)
                input_ids_rmpad = input_ids_rmpad.transpose(0, 1)  # (1, total_nnz)

                # unpad the position_ids to align the rotary
                position_ids_rmpad = index_first_axis(rearrange(position_ids.unsqueeze(-1), "b s ... -> (b s) ..."), indices).transpose(0, 1)

                # pad and slice the inputs if sp > 1
                if self.ulysses_sequence_parallel_size > 1:
                    input_ids_rmpad, position_ids_rmpad, pad_size = ulysses_pad_and_slice_inputs(input_ids_rmpad, position_ids_rmpad, sp_size=self.ulysses_sequence_parallel_size)

                # only pass input_ids and position_ids to enable flash_attn_varlen
                output = self.reward_module(input_ids=input_ids_rmpad, attention_mask=None, position_ids=position_ids_rmpad, use_cache=False)  # prevent model thinks we are generating
                reward_rmpad = output.logits
                reward_rmpad = reward_rmpad.squeeze(0)  # (total_nnz)

                # gather output if sp > 1
                if self.ulysses_sequence_parallel_size > 1:
                    reward_rmpad = gather_outpus_and_unpad(reward_rmpad, gather_dim=0, unpad_dim=0, padding_size=pad_size)

                # pad it back
                rm_score = pad_input(reward_rmpad, indices=indices, batch=batch_size, seqlen=seqlen).squeeze(-1)
            else:
                output = self.reward_module(input_ids=input_ids, attention_mask=attention_mask, position_ids=position_ids, use_cache=False)
                rm_score = output.logits  # (batch_size, seq_len, 1)
                rm_score = rm_score.squeeze(-1)

            # extract the result of the last valid token
            eos_mask_idx = torch.argmax(position_ids * attention_mask, dim=-1)  # (bsz,)
            rm_score = rm_score[torch.arange(batch_size), eos_mask_idx]
            return rm_score

    def _expand_to_token_level(self, data: DataProto, scores: torch.Tensor):
        batch_size = data.batch.batch_size[0]
        # expand as token_level_reward
        attention_mask = data.batch["attention_mask"]
        position_ids = data.batch["position_ids"]
        response_length = data.batch["responses"].shape[-1]
        eos_mask_idx = torch.argmax(position_ids * attention_mask, dim=-1)  # (bsz,)
        token_level_scores = torch.zeros_like(attention_mask, dtype=scores.dtype)  # (bsz, seqlen)
        token_level_scores[torch.arange(batch_size), eos_mask_idx] = scores

        # select the response part
        token_level_scores = token_level_scores[:, -response_length:]

        return token_level_scores

    def _switch_chat_template(self, data: DataProto):
        src_max_length = data.batch["attention_mask"].shape[-1]

        src_tokenizer = self.input_tokenizer
        target_tokenizer = self.tokenizer

        rm_input_ids = []
        rm_attention_mask = []

        for i in range(data.batch.batch_size[0]):
            # extract raw prompt
            if isinstance(data.non_tensor_batch["raw_prompt"][i], list):
                chat: list = data.non_tensor_batch["raw_prompt"][i]
            else:
                chat: list = data.non_tensor_batch["raw_prompt"][i].tolist()

            # extract response
            response_ids = data.batch["responses"][i]
            response_length = response_ids.shape[-1]
            valid_response_length = data.batch["attention_mask"][i][-response_length:].sum()
            valid_response_ids = response_ids[:valid_response_length]

            # decode
            response = src_tokenizer.decode(valid_response_ids)
            # remove bos and eos
            response = response.replace(src_tokenizer.eos_token, "")

            chat.append({"role": "assistant", "content": response})

            prompt_with_chat_template = target_tokenizer.apply_chat_template(chat, add_generation_prompt=False, tokenize=False)
            if self.rank == 0 and i == 0:
                # for debugging purpose
                print(f"Switch template. chat: {prompt_with_chat_template}")

            # the maximum length is actually determined by the reward model itself
            max_length = self.config.get("max_length", src_max_length)
            if max_length is None:
                max_length = src_max_length

            model_inputs = target_tokenizer(prompt_with_chat_template, return_tensors="pt", add_special_tokens=False)
            input_ids, attention_mask = verl_F.postprocess_data(
                input_ids=model_inputs["input_ids"],
                attention_mask=model_inputs["attention_mask"],
                max_length=max_length,
                pad_token_id=target_tokenizer.pad_token_id,
                left_pad=False,  # right padding
                truncation=self.config.get("truncation", "right"),
            )  # truncate from the right

            rm_input_ids.append(input_ids)
            rm_attention_mask.append(attention_mask)

        rm_input_ids = torch.cat(rm_input_ids, dim=0)
        rm_attention_mask = torch.cat(rm_attention_mask, dim=0)

        rm_position_ids = compute_position_id_with_mask(rm_attention_mask)

        rm_inputs = {"input_ids": rm_input_ids, "attention_mask": rm_attention_mask, "position_ids": rm_position_ids}

        return DataProto.from_dict(rm_inputs)

    @register(dispatch_mode=Dispatch.DP_COMPUTE_PROTO)
    def compute_rm_score(self, data: DataProto):
        import itertools

        from verl.utils.seqlen_balancing import get_reverse_idx, rearrange_micro_batches

        # Support all hardwares
        data = data.to(get_torch_device().current_device())
        if self._do_switch_chat_template:
            rm_data = self._switch_chat_template(data)
        else:
            rm_input_ids = data.batch["input_ids"]
            rm_attention_mask = data.batch["attention_mask"]
            rm_position_ids = data.batch["position_ids"]
            rm_inputs = {
                "input_ids": rm_input_ids,
                "attention_mask": rm_attention_mask,
                "position_ids": rm_position_ids,
            }
            rm_data = DataProto.from_dict(rm_inputs)

        # Support all hardwares
        rm_data.batch = rm_data.batch.to(get_torch_device().current_device())

        # perform forward computation
        with self.ulysses_sharding_manager:
            rm_data = self.ulysses_sharding_manager.preprocess_data(data=rm_data)
            data = self.ulysses_sharding_manager.preprocess_data(data=data)

            use_dynamic_bsz = self.config.use_dynamic_bsz
            if use_dynamic_bsz:
                max_token_len = self.config.forward_max_token_len_per_gpu * self.ulysses_sequence_parallel_size
                micro_batches, indices = rearrange_micro_batches(batch=rm_data.batch, max_token_len=max_token_len)
            else:
                micro_batches = rm_data.batch.split(self.config.micro_batch_size_per_gpu)
            output = []
            for micro_batch in micro_batches:
                rm_score = self._forward_micro_batch(micro_batch)
                output.append(rm_score)
            scores = torch.cat(output, dim=0)  # (batch_size)

            if use_dynamic_bsz:
                indices = list(itertools.chain.from_iterable(indices))
                assert len(indices) == scores.size(0), f"{len(indices)} vs. {scores.size()}"
                revert_indices = torch.tensor(get_reverse_idx(indices), dtype=torch.long)
                scores = scores[revert_indices]

            token_level_scores = self._expand_to_token_level(data, scores)
            # Note that this is only the scores, may not be the final rewards used to train RL
            output = DataProto.from_dict(tensors={"rm_scores": token_level_scores})
            output = self.ulysses_sharding_manager.postprocess_data(data=output)

        # https://pytorch.org/docs/stable/notes/fsdp.html#fsdp-notes
        # unshard the root FSDP module
        if self.world_size > 1 and fsdp_version(self.reward_module) == 1:
            self.reward_module._handle.reshard(True)

        output = output.to("cpu")
        return output


# ================================= Async related workers =================================
class AsyncActorRolloutRefWorker(ActorRolloutRefWorker):
    def _build_rollout(self, trust_remote_code=False):
        rollout, rollout_sharding_manager = super()._build_rollout(trust_remote_code)

        # NOTE: rollout is not actually initialized here, it's deferred
        # to be initialized by AsyncvLLMServer.

        self.vllm_tp_size = self.config.rollout.tensor_model_parallel_size
        self.vllm_dp_rank = int(os.environ["RANK"]) // self.vllm_tp_size
        self.vllm_tp_rank = int(os.environ["RANK"]) % self.vllm_tp_size

        # used for sleep/wake_up
        rollout.sharding_manager = rollout_sharding_manager

        return rollout, rollout_sharding_manager

    @register(dispatch_mode=Dispatch.DP_COMPUTE_PROTO)
    def generate_sequences(self, prompts: DataProto):
        raise NotImplementedError("AsyncActorRolloutRefWorker does not support generate_sequences")

    @register(dispatch_mode=Dispatch.DIRECT_ROLLOUT_METHOD)
    def execute_method(self, method: Union[str, bytes], *args, **kwargs):
        """Called by ExternalRayDistributedExecutor collective_rpc."""
        if self.vllm_tp_rank == 0 and method != "execute_model":
            print(f"[DP={self.vllm_dp_rank},TP={self.vllm_tp_rank}] execute_method: {method if isinstance(method, str) else 'Callable'}")
        return self.rollout.execute_method(method, *args, **kwargs)

    @register(dispatch_mode=Dispatch.DIRECT_ROLLOUT_METHOD)
    def resume(self):
        return self.rollout.resume()

    @register(dispatch_mode=Dispatch.DIRECT_ROLLOUT_METHOD)
    def offload(self):
        return self.rollout.offload()<|MERGE_RESOLUTION|>--- conflicted
+++ resolved
@@ -249,10 +249,7 @@
                 pretrained_model_name_or_path=local_path,
                 torch_dtype=torch_dtype,
                 config=actor_model_config,
-<<<<<<< HEAD
                 attn_implementation=attn_implementation,
-=======
->>>>>>> 6e0e860f
                 trust_remote_code=trust_remote_code,
             )
             # TODO: Verify that this speed up FSDP loading of models
